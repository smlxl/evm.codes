--- conflicted
+++ resolved
@@ -1,16 +1,4 @@
-<<<<<<< HEAD
-import React, {
-  createContext,
-  useContext,
-  useEffect,
-  useState,
-  useRef,
-} from 'react'
-=======
-import { Buffer } from 'buffer'
-
 import React, { createContext, useEffect, useState, useRef } from 'react'
->>>>>>> 7494499c
 
 import { Block } from '@ethereumjs/block'
 import Common, { Chain } from '@ethereumjs/common'
