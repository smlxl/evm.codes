--- conflicted
+++ resolved
@@ -16,15 +16,11 @@
 import ReactTooltip from 'react-tooltip'
 import { IReferenceItem, IItemDocs, IGasDocs } from 'types'
 
-<<<<<<< HEAD
 import {
   EthereumContext,
   mergeHardforkName,
   prevrandaoDocName,
 } from 'context/ethereumContext'
-=======
-import { EthereumContext } from 'context/ethereumContext'
->>>>>>> 81e1c33a
 import { SettingsContext, Setting } from 'context/settingsContext'
 
 import { findMatchingForkName } from 'util/gas'
