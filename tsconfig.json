{
  "compilerOptions": {
    "baseUrl": ".",
    "target": "ESNext",
<<<<<<< HEAD
    "lib": [
      "dom",
      "dom.iterable",
      "ESNext"
    ],
    "sourceMap": true,
=======
    "lib": ["dom", "dom.iterable", "ESNext"],
>>>>>>> fcfd9bef
    "allowJs": true,
    "skipLibCheck": true,
    "strict": true,
    "forceConsistentCasingInFileNames": true,
    "noEmit": true,
    "esModuleInterop": true,
    "module": "ESNext",
    "moduleResolution": "node",
    "resolveJsonModule": true,
    "isolatedModules": true,
    "jsx": "preserve",
    "incremental": true,
    "plugins": [
      {
        "name": "next"
      }
    ],
    "strictNullChecks": true
  },
<<<<<<< HEAD
  "include": [
    "next-env.d.ts",
    "**/*.ts",
    "**/*.tsx",
    ".next/types/**/*.ts"
, "components/ContractViewer/ContractTreeNode.tsx.old"  ],
  "exclude": [
    "node_modules"
  ]
=======
  "include": ["next-env.d.ts", "**/*.js", "**/*.ts", "**/*.tsx"],
  "exclude": ["node_modules"]
>>>>>>> fcfd9bef
}<|MERGE_RESOLUTION|>--- conflicted
+++ resolved
@@ -2,16 +2,7 @@
   "compilerOptions": {
     "baseUrl": ".",
     "target": "ESNext",
-<<<<<<< HEAD
-    "lib": [
-      "dom",
-      "dom.iterable",
-      "ESNext"
-    ],
-    "sourceMap": true,
-=======
     "lib": ["dom", "dom.iterable", "ESNext"],
->>>>>>> fcfd9bef
     "allowJs": true,
     "skipLibCheck": true,
     "strict": true,
@@ -31,18 +22,6 @@
     ],
     "strictNullChecks": true
   },
-<<<<<<< HEAD
-  "include": [
-    "next-env.d.ts",
-    "**/*.ts",
-    "**/*.tsx",
-    ".next/types/**/*.ts"
-, "components/ContractViewer/ContractTreeNode.tsx.old"  ],
-  "exclude": [
-    "node_modules"
-  ]
-=======
   "include": ["next-env.d.ts", "**/*.js", "**/*.ts", "**/*.tsx"],
   "exclude": ["node_modules"]
->>>>>>> fcfd9bef
 }